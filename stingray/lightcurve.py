"""
Definition of :class:`Lightcurve`.

:class:`Lightcurve` is used to create light curves out of photon counting data
or to save existing light curves in a class that's easy to use.
"""
import logging
import numpy as np
import stingray.io as io
import stingray.utils as utils
from stingray.exceptions import StingrayError
from stingray.utils import simon, assign_value_if_none
from stingray.gti import cross_two_gtis, join_gtis, gti_border_bins
from stingray.gti import check_gtis

__all__ = ["Lightcurve"]


class Lightcurve(object):
    def __init__(self, time, counts, err=None, input_counts=True,
                 gti=None, statistic=None):
        """
        Make a light curve object from an array of time stamps and an
        array of counts.

        Parameters
        ----------
        time: iterable
            A list or array of time stamps for a light curve

        counts: iterable, optional, default None
            A list or array of the counts in each bin corresponding to the
            bins defined in `time` (note: use `input_counts=False` to
            input the count rage, i.e. counts/second, otherwise use
            counts/bin).

        err: iterable, optional, default None:
            A list or array of the uncertainties in each bin corresponding to
            the bins defined in `time` (note: use `input_counts=False` to
            input the count rage, i.e. counts/second, otherwise use
            counts/bin). If None, we assume the data is poisson distributed
            and calculate the error as `1 + sqrt(N + 0.75)`

        input_counts: bool, optional, default True
            If True, the code assumes that the input data in 'counts'
            is in units of counts/bin. If False, it assumes the data
            in 'counts' is in counts/second.

        gti: 2-d float array, default None
            [[gti0_0, gti0_1], [gti1_0, gti1_1], ...]
            Good Time Intervals. They are *not* applied to the data by default.
            They will be used by other methods to have an indication of the
            "safe" time intervals to use during analysis.

        statistic: str, optional, default=None
            Statistic of the Lightcurve, it is used to calculate the
            uncertainties and other statistical values apropriately.
            Default makes no assumptions and keep errors equal to zero.


        Attributes
        ----------
        time: numpy.ndarray
            The array of midpoints of time bins.

        bin_lo:
            The array of lower time stamp of time bins.

        bin_hi:
            The array of higher time stamp of time bins.

        counts: numpy.ndarray
            The counts per bin corresponding to the bins in `time`.

        counts_err: numpy.ndarray
            The uncertainties corresponding to `counts`

        countrate: numpy.ndarray
            The counts per second in each of the bins defined in `time`.

        countrate_err: numpy.ndarray
            The uncertainties corresponding to `countrate`

        meanrate: float
            The mean count rate of the light curve.

        meancounts: float
            The mean counts of the light curve.

        n: int
            The number of data points in the light curve.

        dt: float
            The time resolution of the light curve.

        tseg: float
            The total duration of the light curve.

        tstart: float
            The start time of the light curve.

        gti: 2-d float array
            [[gti0_0, gti0_1], [gti1_0, gti1_1], ...]
            Good Time Intervals. They indicate the "safe" time intervals
            to be used during the analysis of the light curve.

        statistic: string
            Statistic of the Lightcurve, it is used to calculate the
            uncertainties and other statistical values apropriately.
            It propagates to Spectrum classes.

        """
        if not np.all(np.isfinite(time)):
            raise ValueError("There are inf or NaN values in "
                             "your time array!")

        if not np.all(np.isfinite(counts)):
            raise ValueError("There are inf or NaN values in "
                             "your counts array!")

        if len(time) != len(counts):

            raise StingrayError("time and counts array are not "
                                "of the same length!")

        if len(time) <= 1:
            raise StingrayError("A single or no data points can not create "
                                "a lightcurve!")

        if err is not None:
            if not np.all(np.isfinite(err)):
                raise ValueError("There are inf or NaN values in "
                                 "your err array")
        else:
            if statistic not in ["poisson", "gaussian", None]:
                # statistic set can be increased with other statistics
                raise StingrayError("Statistic not recognized."
                                    "Please select one of these: ",
                                    "[poisson, gaussian]")
            if statistic == 'poisson':
                err = 1.0 + np.sqrt(np.absolute(np.asarray(counts)) + 0.75)
                # other test can be implemented for other statistics
            else:
                simon("Stingray only uses poisson statistic at the moment, "
                      "We are setting your errors to zero."
                      "Sorry for the inconvenience.")
                err = np.zeros_like(counts)

        self.time = np.asarray(time)
        self.dt = time[1] - time[0]

<<<<<<< HEAD
        self.bin_lo = self.time - 0.5 * self.dt
        self.bin_hi = self.time + 0.5 * self.dt
=======
        self.statistic = statistic
>>>>>>> 95ccb99a

        if input_counts:
            self.counts = np.asarray(counts)
            self.countrate = self.counts / self.dt
            self.counts_err = np.asarray(err)
            self.countrate_err = np.asarray(err) / self.dt
        else:
            self.countrate = np.asarray(counts)
            self.counts = self.countrate * self.dt
            self.counts_err = np.asarray(err) * self.dt
            self.countrate_err = np.asarray(err)

        self.meanrate = np.mean(self.countrate)
        self.meancounts = np.mean(self.counts)
        self.n = self.counts.shape[0]

        # Issue a warning if the input time iterable isn't regularly spaced,
        # i.e. the bin sizes aren't equal throughout.
        dt_array = np.diff(self.time)
        if not (np.allclose(dt_array, np.repeat(self.dt, dt_array.shape[0]))):
            simon("Bin sizes in input time array aren't equal throughout! "
                  "This could cause problems with Fourier transforms. "
                  "Please make the input time evenly sampled.")

        self.tseg = self.time[-1] - self.time[0] + self.dt
        self.tstart = self.time[0] - 0.5*self.dt
        self.gti = \
            np.asarray(assign_value_if_none(gti,
                                            [[self.tstart,
                                              self.tstart + self.tseg]]))
        check_gtis(self.gti)

    def shift(self, time_shift):
        """
        Shift the light curve and the GTIs in time.

        Parameters
        ----------
        time_shift: float
            The amount of time that the light curve will be shifted
        """
        new_lc = Lightcurve(self.time + time_shift, self.counts,
                            gti=self.gti + time_shift)
        new_lc.countrate = self.countrate
        new_lc.counts = self.counts
        new_lc.counts_err = self.counts_err
        new_lc.meanrate = np.mean(new_lc.countrate)
        new_lc.meancounts = np.mean(new_lc.counts)
        return new_lc

    def __add__(self, other):
        """
        Add two light curves element by element having the same time array.

        This magic method adds two Lightcurve objects having the same time
        array such that the corresponding counts arrays get summed up.

        GTIs are crossed, so that only common intervals are saved.

        Example
        -------
        >>> time = [5, 10, 15]
        >>> count1 = [300, 100, 400]
        >>> count2 = [600, 1200, 800]
        >>> gti1 = [[0, 20]]
        >>> gti2 = [[0, 25]]
        >>> lc1 = Lightcurve(time, count1, gti=gti1)
        >>> lc2 = Lightcurve(time, count2, gti=gti2)
        >>> lc = lc1 + lc2
        >>> lc.counts
        array([ 900, 1300, 1200])
        """

        # ValueError is raised by Numpy while asserting np.equal over arrays
        # with different dimensions.
        try:
            assert np.all(np.equal(self.time, other.time))
        except (ValueError, AssertionError):
            raise ValueError("Time arrays of both light curves must be "
                             "of same dimension and equal.")

        new_counts = np.add(self.counts, other.counts)

        if self.statistic != other.statistic:
            simon("Lightcurves have different statistics!"
                  "We are setting the errors to zero to avoid complications.")
            new_counts_err = np.zeros_like(new_counts)
        elif self.statistic in ['poisson', 'gaussian']:
                new_counts_err = np.sqrt(np.add(self.counts_err**2,
                                                other.counts_err**2))
            # More conditions can be implemented for other statistics
        elif self.statistic is None:
            new_counts_err = np.zeros_like(new_counts)
        else:
            raise StingrayError("Statistics not recognized."
                                " Please use one of these: "
                                "[poisson, gaussian]")

        common_gti = cross_two_gtis(self.gti, other.gti)

        lc_new = Lightcurve(self.time, new_counts,
                            err=new_counts_err, gti=common_gti)

        return lc_new

    def __sub__(self, other):
        """
        Subtract two light curves element by element having the same time array.

        This magic method subtracts two Lightcurve objects having the same
        time array such that the corresponding counts arrays interferes with
        each other.

        GTIs are crossed, so that only common intervals are saved.

        Example
        -------
        >>> time = [10, 20, 30]
        >>> count1 = [600, 1200, 800]
        >>> count2 = [300, 100, 400]
        >>> gti1 = [[0, 20]]
        >>> gti2 = [[0, 25]]
        >>> lc1 = Lightcurve(time, count1, gti=gti1)
        >>> lc2 = Lightcurve(time, count2, gti=gti2)
        >>> lc = lc1 - lc2
        >>> lc.counts
        array([ 300, 1100,  400])
        """

        # ValueError is raised by Numpy while asserting np.equal over arrays
        # with different dimensions.
        try:
            assert np.all(np.equal(self.time, other.time))
        except (ValueError, AssertionError):
            raise ValueError("Time arrays of both light curves must be "
                             "of same dimension and equal.")

        new_counts = np.subtract(self.counts, other.counts)

        if self.statistic != other.statistic:
            simon("Lightcurves have different statistics!"
                  "We are setting the errors to zero to avoid complications.")
            new_counts_err = np.zeros_like(new_counts)
        elif self.statistic in ['poisson', 'gaussian']:
            new_counts_err = np.sqrt(np.add(self.counts_err**2,
                                            other.counts_err**2))
            # More conditions can be implemented for other statistics
        elif self.statistic is None:
            new_counts_err = np.zeros_like(new_counts)
        else:
            raise StingrayError("Statistics not recognized."
                                " Please use one of these: "
                                "[poisson, gaussian]")

        common_gti = cross_two_gtis(self.gti, other.gti)

        lc_new = Lightcurve(self.time, new_counts,
                            err=new_counts_err, gti=common_gti)

        return lc_new

    def __neg__(self):
        """
        Implement the behavior of negation of the light curve objects.

        The negation operator ``-`` is supposed to invert the sign of the count
        values of a light curve object.

        Example
        -------
        >>> time = [1, 2, 3]
        >>> count1 = [100, 200, 300]
        >>> count2 = [200, 300, 400]
        >>> lc1 = Lightcurve(time, count1)
        >>> lc2 = Lightcurve(time, count2)
        >>> lc_new = -lc1 + lc2
        >>> lc_new.counts
        array([100, 100, 100])
        """
        lc_new = Lightcurve(self.time, -1*self.counts,
                            err=self.counts_err, gti=self.gti)

        return lc_new

    def __len__(self):
        """
        Return the length of the data array of a light curve.

        This method implements overrides the len function over a Lightcurve
        object and returns the length of the time and count arrays.

        Example
        -------
        >>> time = [1, 2, 3]
        >>> count = [100, 200, 300]
        >>> lc = Lightcurve(time, count)
        >>> len(lc)
        3
        """
        return self.n

    def __getitem__(self, index):
        """
        Return the corresponding count value at the index or a new Lightcurve
        object upon slicing.

        This method adds functionality to retrieve the count value at
        a particular index. This also can be used for slicing and generating
        a new Lightcurve object.

        Parameters
        ----------
        index : int or slice instance
            Index value of the time array or a slice object.

        Example
        -------
        >>> time = [1, 2, 3, 4, 5, 6, 7, 8, 9]
        >>> count = [11, 22, 33, 44, 55, 66, 77, 88, 99]
        >>> lc = Lightcurve(time, count)
        >>> lc[2]
        33
        >>> lc[:2].counts
        array([11, 22])
        """
        if isinstance(index, int):
            return self.counts[index]
        elif isinstance(index, slice):
            new_counts = self.counts[index.start:index.stop:index.step]
            new_time = self.time[index.start:index.stop:index.step]
            return Lightcurve(new_time, new_counts)
        else:
            raise IndexError("The index must be either an integer or a slice "
                             "object !")

    @staticmethod
    def make_lightcurve(toa, dt, tseg=None, tstart=None, gti=None):

        """
        Make a light curve out of photon arrival times.

        Parameters
        ----------
        toa: iterable
            list of photon arrival times

        dt: float
            time resolution of the light curve (the bin width)

        tseg: float, optional, default None
            The total duration of the light curve.
            If this is `None`, then the total duration of the light curve will
            be the interval between the arrival between the first and the last
            photon in `toa`.

                **Note**: If tseg is not divisible by dt (i.e. if tseg/dt is
                not an integer number), then the last fractional bin will be
                dropped!

        tstart: float, optional, default None
            The start time of the light curve.
            If this is None, the arrival time of the first photon will be used
            as the start time of the light curve.

        gti: 2-d float array
            [[gti0_0, gti0_1], [gti1_0, gti1_1], ...]
            Good Time Intervals

        Returns
        -------
        lc: :class:`Lightcurve` object
            A light curve object with the binned light curve

        """

        # tstart is an optional parameter to set a starting time for
        # the light curve in case this does not coincide with the first photon
        if tstart is None:
            # if tstart is not set, assume light curve starts with first photon
            tstart = toa[0]

        # compute the number of bins in the light curve
        # for cases where tseg/dt is not integer.
        # TODO: check that this is always consistent and that we
        # are not throwing away good events.

        if tseg is None:
            tseg = toa[-1] - toa[0]

        logging.info("make_lightcurve: tseg: " + str(tseg))

        timebin = np.int(tseg/dt)
        logging.info("make_lightcurve: timebin:  " + str(timebin))

        tend = tstart + timebin*dt

        counts, histbins = np.histogram(toa, bins=timebin,
                                        range=[tstart, tend])

        dt = histbins[1] - histbins[0]

        time = histbins[:-1] + 0.5*dt

        counts = np.asarray(counts)

        return Lightcurve(time, counts, gti=gti)

    def rebin(self, dt_new, method='sum'):
        """
        Rebin the light curve to a new time resolution. While the new
        resolution need not be an integer multiple of the previous time
        resolution, be aware that if it is not, the last bin will be cut
        off by the fraction left over by the integer division.

        Parameters
        ----------
        dt_new: float
            The new time resolution of the light curve. Must be larger than
            the time resolution of the old light curve!

        method: {"sum" | "mean" | "average"}, optional, default "sum"
            This keyword argument sets whether the counts in the new bins
            should be summed or averaged.


        Returns
        -------
        lc_new: :class:`Lightcurve` object
            The :class:`Lightcurve` object with the new, binned light curve.
        """

        if dt_new < self.dt:
            raise ValueError("New time resolution must be larger than "
                             "old time resolution!")

        bin_time, bin_counts, bin_err, _ = utils.rebin_data(self.time,
                                                            self.counts,
                                                            self.counts_err,
                                                            dt_new, method)

        lc_new = Lightcurve(bin_time, bin_counts, err=bin_err)
        return lc_new

    def join(self, other):
        """
        Join two lightcurves into a single object.

        The new Lightcurve object will contain time stamps from both the
        objects. The count per bin in the resulting object will be the
        individual count per bin, or the average in case of overlapping
        time arrays of both lightcurve objects.

        Good Time intervals are also joined.

        Note : Time array of both lightcurves should not overlap each other.

        Parameters
        ----------
        other : Lightcurve object
            The other Lightcurve object which is supposed to be joined with.

        Returns
        -------
        lc_new : Lightcurve object
            The resulting lightcurve object.

        Example
        -------
        >>> time1 = [5, 10, 15]
        >>> count1 = [300, 100, 400]
        >>> time2 = [20, 25, 30]
        >>> count2 = [600, 1200, 800]
        >>> lc1 = Lightcurve(time1, count1)
        >>> lc2 = Lightcurve(time2, count2)
        >>> lc = lc1.join(lc2)
        >>> lc.time
        array([ 5, 10, 15, 20, 25, 30])
        >>> lc.counts
        array([ 300,  100,  400,  600, 1200,  800])
        """
        if self.dt != other.dt:
            utils.simon("The two light curves have different bin widths.")

        if self.tstart <= other.tstart:
            new_time = np.unique(np.concatenate([self.time, other.time]))
        else:
            new_time = np.unique(np.concatenate([other.time, self.time]))

        if len(new_time) != len(self.time) + len(other.time):
            utils.simon("The two light curves have overlapping time ranges. "
                        "In the common time range, the resulting count will "
                        "be the average of the counts in the two light "
                        "curves. If you wish to sum, use `lc_sum = lc1 + "
                        "lc2`.")

        new_counts = []
        new_counts_err = []
        # For every time stamp, get the individual time counts and add them.
        for time in new_time:
            try:
                count1 = self.counts[np.where(self.time == time)[0][0]]
                count1_err = self.counts_err[np.where(self.time == time)[0][0]]
            except IndexError:
                count1 = None
                count1_err = None

            try:
                count2 = other.counts[np.where(other.time == time)[0][0]]
                count2_err = other.counts_err[np.where(other.time == time)[0][0]]
            except IndexError:
                count2 = None
                count2_err = None

            if count1 is not None:
                if count2 is not None:
                    # Average the overlapping counts
                    new_counts.append((count1 + count2) / 2)

                    if self.statistic != other.statistic:
                        simon("Lightcurves have different statistics!"
                              "We are setting the errors to zero.")
                        new_counts_err = np.zeros_like(new_counts)
                    elif self.statistic in ['poisson', 'gaussian']:
                        new_counts_err.append(np.sqrt(((count1_err**2) +
                                                      (count2_err**2)) / 2))
                    # More conditions can be implemented for other statistics
                    elif self.statistic is None:
                        new_counts_err.append(0.0)
                    else:
                        raise StingrayError("Statistics not recognized."
                                            " Please use one of these: "
                                            "[poisson, gaussian]")
                else:
                    new_counts.append(count1)
                    new_counts_err.append(count1_err)
            else:
                new_counts.append(count2)
                new_counts_err.append(count2_err)

        new_counts = np.asarray(new_counts)
        new_counts_err = np.asarray(new_counts_err)

        gti = join_gtis(self.gti, other.gti)

        lc_new = Lightcurve(new_time, new_counts, err=new_counts_err, gti=gti)

        return lc_new

    def truncate(self, start=0, stop=None, method="index"):
        """
        Truncate a Lightcurve object from points on the time array.

        This method allows the truncation of a Lightcurve object and returns
        a new light curve.

        Parameters
        ----------
        start : int, default 0
            Index of the starting point of the truncation.

        stop : int, default None
            Index of the ending point (exclusive) of the truncation. If no
            value of stop is set, then points including the last point in
            the counts array are taken in count.

        method : {"index" | "time"}, optional, default "index"
            Type of the start and stop values. If set to "index" then
            the values are treated as indices of the counts array, or
            if set to "time", the values are treated as actual time values.

        Example
        -------
        >>> time = [1, 2, 3, 4, 5, 6, 7, 8, 9]
        >>> count = [10, 20, 30, 40, 50, 60, 70, 80, 90]
        >>> lc = Lightcurve(time, count)
        >>> lc_new = lc.truncate(start=2, stop=8)
        >>> lc_new.counts
        array([30, 40, 50, 60, 70, 80])
        >>> lc_new.time
        array([3, 4, 5, 6, 7, 8])

        # Truncation can also be done by time values
        >>> lc_new = lc.truncate(start=6, method='time')
        >>> lc_new.time
        array([6, 7, 8, 9])
        >>> lc_new.counts
        array([60, 70, 80, 90])

        Returns
        -------
        lc_new: :class:`Lightcurve` object
            The :class:`Lightcurve` object with truncated time and counts
            arrays.
        """

        if not isinstance(method, str):
            raise TypeError("method key word argument is not "
                            "a string !")

        if method.lower() not in ['index', 'time']:
            raise ValueError("Unknown method type " + method + ".")

        if method.lower() == 'index':
            return self._truncate_by_index(start, stop)
        else:
            return self._truncate_by_time(start, stop)

    def _truncate_by_index(self, start, stop):
        """Private method for truncation using index values."""
        time_new = self.time[start:stop]
        counts_new = self.counts[start:stop]
        counts_err_new = self.counts_err[start:stop]
        gti = \
            cross_two_gtis(self.gti,
                           np.asarray([[self.time[start] - 0.5 * self.dt,
                                        time_new[-1] + 0.5 * self.dt]]))

        return Lightcurve(time_new, counts_new, err=counts_err_new, gti=gti)

    def _truncate_by_time(self, start, stop):
        """Private method for truncation using time values."""

        if stop is not None:
            if start > stop:
                raise ValueError("start time must be less than stop time!")

        if not start == 0:
            start = np.where(self.time == start)[0][0]

        if stop is not None:
            stop = np.where(self.time == stop)[0][0]

        return self._truncate_by_index(start, stop)

    def sort(self, reverse=False):
        """
        Sort a Lightcurve object in accordance with its counts array.

        A Lightcurve can be sorted in either increasing or decreasing order
        using this method. The counts array gets sorted and the time array is
        changed accordingly.

        Parameters
        ----------
        reverse : boolean, default False
            If True then the object is sorted in reverse order.

        Example
        -------
        >>> time = [1, 2, 3]
        >>> count = [200, 100, 300]
        >>> lc = Lightcurve(time, count)
        >>> lc.sort()
        >>> lc.counts
        array([100, 200, 300])
        >>> lc.time
        array([2, 1, 3])

        Returns
        -------
        lc_new: :class:`Lightcurve` object
            The :class:`Lightcurve` object with truncated time and counts
            arrays.
        """
        new_counts = sorted(self.counts, reverse=reverse)
        new_time = []
        new_counts_err = []
        for count in np.unique(new_counts):
            for index in np.where(self.counts == count)[0]:
                new_time.append(self.time[index])
                new_counts_err.append(self.counts_err[index])

        if reverse:
            new_time.reverse()
            new_counts_err.reverse()

        self.time = np.asarray(new_time)
        self.counts = np.asarray(new_counts)
        self.counts_err = np.asarray(new_counts_err)

    def plot(self, witherrors=False, labels=None, axis=None, title=None,
             marker='-', save=False, filename=None):
        """
        Plot the Lightcurve using Matplotlib.

        Plot the Lightcurve object on a graph ``self.time`` on x-axis and
        ``self.counts`` on y-axis with ``self.counts_err`` optionaly
        as error bars.

        Parameters
        ----------
        witherrors: boolean, default False
            Whether to plot the Lightcurve with errorbars or not

        labels : iterable, default None
            A list of tuple with xlabel and ylabel as strings.

        axis : list, tuple, string, default None
            Parameter to set axis properties of Matplotlib figure. For example
            it can be a list like ``[xmin, xmax, ymin, ymax]`` or any other
            acceptable argument for `matplotlib.pyplot.axis()` function.

        title : str, default None
            The title of the plot.

        marker : str, default '-'
            Line style and color of the plot. Line styles and colors are
            combined in a single format string, as in ``'bo'`` for blue
            circles. See `matplotlib.pyplot.plot` for more options.

        save : boolean, optional (default=False)
            If True, save the figure with specified filename.

        filename : str
            File name of the image to save. Depends on the boolean ``save``.
        """
        try:
            import matplotlib.pyplot as plt
        except ImportError:
            raise ImportError("Matplotlib required for plot()")

        fig = plt.figure()
        if witherrors:
            fig = plt.errorbar(self.time, self.counts, yerr=self.counts_err,
                               fmt=marker)
        else:
            fig = plt.plot(self.time, self.counts, marker)

        if labels is not None:
            try:
                plt.xlabel(labels[0])
                plt.ylabel(labels[1])
            except TypeError:
                utils.simon("``labels`` must be either a list or tuple with "
                            "x and y labels.")
                raise
            except IndexError:
                utils.simon("``labels`` must have two labels for x and y "
                            "axes.")
                # Not raising here because in case of len(labels)==1, only
                # x-axis will be labelled.

        if axis is not None:
            plt.axis(axis)

        if title is not None:
            plt.title(title)

        if save:
            if filename is None:
                plt.savefig('out.png')
            else:
                plt.savefig(filename)

    def write(self, filename, format_='pickle', **kwargs):
        """
        Exports LightCurve object.

        Parameters
        ----------
        filename: str
            Name of the LightCurve object to be created.

        format\_: str
            Available options are 'pickle', 'hdf5', 'ascii'
        """

        if format_ == 'ascii':
            io.write(np.array([self.time, self.counts]).T,
                     filename, format_, fmt=["%s", "%s"])

        elif format_ == 'pickle':
            io.write(self, filename, format_)

        elif format_ == 'hdf5':
            io.write(self, filename, format_)

        else:
            utils.simon("Format not understood.")

    def read(self, filename, format_='pickle'):
        """
        Imports LightCurve object.

        Parameters
        ----------
        filename: str
            Name of the LightCurve object to be read.

        format\_: str
            Available options are 'pickle', 'hdf5', 'ascii'

        Returns
        --------
        If format\_ is 'ascii': astropy.table is returned.
        If format\_ is 'hdf5': dictionary with key-value pairs is returned.
        If format\_ is 'pickle': class object is set.
        """

        if format_ == 'ascii' or format_ == 'hdf5':
            return io.read(filename, format_)

        elif format_ == 'pickle':
            self = io.read(filename, format_)

        else:
            utils.simon("Format not understood.")

    def split_by_gti(self):
        """
        Splits the `LightCurve` into a list of `LightCurve`s , using GTIs.
        """
        list_of_lcs = []

        start_bins, stop_bins = gti_border_bins(self.gti, self.time)
        for i in range(len(start_bins)):
            start = start_bins[i]
            stop = stop_bins[i]
            # Note: GTIs are consistent with default in this case!
            new_lc = Lightcurve(self.time[start:stop], self.counts[start:stop],
                                err=self.counts_err[start:stop])
            list_of_lcs.append(new_lc)

        return list_of_lcs<|MERGE_RESOLUTION|>--- conflicted
+++ resolved
@@ -149,12 +149,10 @@
         self.time = np.asarray(time)
         self.dt = time[1] - time[0]
 
-<<<<<<< HEAD
         self.bin_lo = self.time - 0.5 * self.dt
         self.bin_hi = self.time + 0.5 * self.dt
-=======
+
         self.statistic = statistic
->>>>>>> 95ccb99a
 
         if input_counts:
             self.counts = np.asarray(counts)
