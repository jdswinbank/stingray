--- conflicted
+++ resolved
@@ -84,19 +84,11 @@
             The total number of photons in light curve 2
         """
 
-<<<<<<< HEAD
-        if not isinstance(norm, str):
-            raise TypeError("norm must be a string")
-
-        if not norm.lower() in ["frac", "abs", "leahy", "none"]:
-            raise ValueError("norm must be 'frac', 'abs', 'leahy', or 'none'!")
-=======
         if isinstance(norm, str) is False:
             raise TypeError("norm must be a string")
 
         if norm.lower() not in ["frac", "abs", "leahy", "none"]:
             raise ValueError( "norm must be 'frac', 'abs', 'leahy', or 'none'!")
->>>>>>> b829cfb2
 
         self.norm = norm.lower()
 
@@ -432,27 +424,6 @@
         """
         self.type = "crossspectrum"
 
-<<<<<<< HEAD
-        #assert isinstance(norm, str), "norm is not a string!"
-
-        #assert norm.lower() in ["frac", "abs", "leahy", "none"], \
-        #        "norm must be 'frac', 'abs', 'leahy', or 'none'!"
-=======
-        if isinstance(norm, str) is False:
-            raise TypeError("Norm must be a string!")
-
-        if norm.lower() not in ["frac", "abs", "leahy", "none"]:
-            raise ValueError("norm must be 'frac', 'abs', 'leahy', or 'none'!")
-
-        #if isinstance(lc1, lightcurve.Lightcurve) is False:
-        #    raise TypeError("lc1 must be a lightcurve.Lightcurve object")
-
-        #if isinstance(lc2, lightcurve.Lightcurve) is False:
-        #    raise TypeError("lc2 must be a lightcurve.Lightcurve object")
->>>>>>> b829cfb2
-
-        #self.norm = norm.lower()
-
         if not np.isfinite(segment_size):
             raise ValueError("segment_size must be finite")
 
